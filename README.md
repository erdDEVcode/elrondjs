--- conflicted
+++ resolved
@@ -84,16 +84,13 @@
 npm run release
 ```
 
-<<<<<<< HEAD
-To run the tests, first run `npx nary` in a separate terminal to start a local test network. Then run:
+To run the tests, first run `npm run devnet` in a separate terminal to start a local test network. Then run:
 
 ```
 npm test
 ```
 
 
-=======
->>>>>>> b0728160
 ## License
 
 MIT