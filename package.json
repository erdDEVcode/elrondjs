--- conflicted
+++ resolved
@@ -26,23 +26,23 @@
     "@semantic-release/changelog": "^5.0.1",
     "@semantic-release/exec": "^5.0.0",
     "@semantic-release/git": "^9.0.0",
-<<<<<<< HEAD
     "@types/chai": "^4.2.14",
     "@types/chai-as-promised": "^7.1.3",
     "@types/jest": "^26.0.19",
+    "@types/keccak": "^3.0.1",
+    "@types/ledgerhq__hw-transport": "^4.21.3",
     "chai": "^4.2.0",
     "chai-as-promised": "^7.1.1",
-=======
-    "@types/ledgerhq__hw-transport": "^4.21.3",
->>>>>>> b0728160
     "husky": "^4.3.0",
     "jest": "^26.6.3",
+    "narya": "^1.1.1",
     "semantic-release": "^17.2.2",
     "ts-jest": "^26.4.4",
     "typedoc": "^0.19.2",
     "typescript": "^4.0.5"
   },
   "scripts": {
+    "devnet": "narya",
     "build": "tsc && tsc -p tsconfig-esm.json",
     "dev": "tsc --watch",
     "build-docs": "rm -rf ./docs-api && typedoc",
